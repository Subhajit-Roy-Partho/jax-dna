--- conflicted
+++ resolved
@@ -15,11 +15,7 @@
 
     rigid_body_transform_fn: Callable
 
-<<<<<<< HEAD
     def __call__(self, trajectory: jd_sio.SimulatorTrajectory) -> jnp.ndarray:
-        """Calculate the observable."""
-=======
-    def __call__(self, trajectory: jd_traj.Trajectory) -> jnp.ndarray:
         """Calculate the observable."""
 
 
@@ -58,5 +54,4 @@
         bp1 = bps[i]
         bp2 = bps[i+1]
         all_quartets.append([bp1, bp2])
-    return jnp.array(all_quartets, dtype=jnp.int32)
->>>>>>> 5371745a
+    return jnp.array(all_quartets, dtype=jnp.int32)